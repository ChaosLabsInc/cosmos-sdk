go 1.20

module github.com/cosmos/cosmos-sdk

require (
	cosmossdk.io/api v0.4.1
	cosmossdk.io/collections v0.1.0
	cosmossdk.io/core v0.7.0
	cosmossdk.io/depinject v1.0.0-alpha.3
	cosmossdk.io/errors v1.0.0-beta.7.0.20230524212735-6cabb6aa5741
	cosmossdk.io/log v1.1.0
	cosmossdk.io/math v1.0.1
	cosmossdk.io/store v0.1.0-alpha.1.0.20230524212735-6cabb6aa5741
	cosmossdk.io/x/tx v0.6.3
	github.com/99designs/keyring v1.2.1
	github.com/armon/go-metrics v0.4.1
	github.com/bgentry/speakeasy v0.1.1-0.20220910012023-760eaf8b6816
	github.com/bits-and-blooms/bitset v1.7.0
	github.com/chzyer/readline v1.5.1
	github.com/cockroachdb/apd/v2 v2.0.2
	github.com/cockroachdb/errors v1.9.1
	github.com/cometbft/cometbft v0.38.0-alpha.2
	github.com/cosmos/btcutil v1.0.5
	github.com/cosmos/cosmos-db v1.0.0
	github.com/cosmos/cosmos-proto v1.0.0-beta.3
	github.com/cosmos/cosmos-sdk/db v1.0.0-beta.1.0.20220726092710-f848e4300a8a
	github.com/cosmos/go-bip39 v1.0.0
	github.com/cosmos/gogogateway v1.2.0
	github.com/cosmos/gogoproto v1.4.10
	github.com/cosmos/ledger-cosmos-go v0.13.0
	github.com/decred/dcrd/dcrec/secp256k1/v4 v4.2.0
	github.com/golang/mock v1.6.0
	github.com/golang/protobuf v1.5.3
	github.com/google/go-cmp v0.5.9
	github.com/google/gofuzz v1.2.0
	github.com/gorilla/handlers v1.5.1
	github.com/gorilla/mux v1.8.0
	github.com/grpc-ecosystem/go-grpc-middleware v1.4.0
	github.com/grpc-ecosystem/grpc-gateway v1.16.0
	github.com/hashicorp/golang-lru v0.5.5-0.20210104140557-80c98217689d
	github.com/hdevalence/ed25519consensus v0.1.0
	github.com/huandu/skiplist v1.2.0
	github.com/improbable-eng/grpc-web v0.15.0
	github.com/jhump/protoreflect v1.15.1
	github.com/magiconair/properties v1.8.7
	github.com/manifoldco/promptui v0.9.0
	github.com/mattn/go-isatty v0.0.19
	github.com/prometheus/client_golang v1.15.1
	github.com/prometheus/common v0.44.0
	github.com/rs/zerolog v1.29.1
	github.com/spf13/cast v1.5.1
	github.com/spf13/cobra v1.7.0
	github.com/spf13/pflag v1.0.5
	github.com/spf13/viper v1.16.0
	github.com/stretchr/testify v1.8.4
	github.com/tendermint/go-amino v0.16.0
	golang.org/x/crypto v0.9.0
	golang.org/x/exp v0.0.0-20230522175609-2e198f4a06a1
	golang.org/x/sync v0.2.0
	google.golang.org/genproto v0.0.0-20230524185152-1884fd1fac28
	google.golang.org/grpc v1.55.0
	google.golang.org/protobuf v1.30.0
	gotest.tools/v3 v3.4.0
	pgregory.net/rapid v0.6.0
	sigs.k8s.io/yaml v1.3.0
)

require (
	filippo.io/edwards25519 v1.0.0 // indirect
	github.com/99designs/go-keychain v0.0.0-20191008050251-8e49817e8af4 // indirect
	github.com/DataDog/zstd v1.5.5 // indirect
	github.com/beorn7/perks v1.0.1 // indirect
	github.com/btcsuite/btcd/btcec/v2 v2.3.2 // indirect
	github.com/bufbuild/protocompile v0.5.1 // indirect
	github.com/cenkalti/backoff/v4 v4.1.3 // indirect
	github.com/cespare/xxhash v1.1.0 // indirect
	github.com/cespare/xxhash/v2 v2.2.0 // indirect
	github.com/cockroachdb/logtags v0.0.0-20230118201751-21c54148d20b // indirect
	github.com/cockroachdb/pebble v0.0.0-20230525220056-bb4fc9527b3b // indirect
	github.com/cockroachdb/redact v1.1.4 // indirect
	github.com/cometbft/cometbft-db v0.7.0 // indirect
	github.com/cosmos/iavl v0.21.0 // indirect
	github.com/cosmos/ics23/go v0.10.0 // indirect
	github.com/danieljoos/wincred v1.1.2 // indirect
	github.com/davecgh/go-spew v1.1.1 // indirect
	github.com/desertbit/timer v0.0.0-20180107155436-c41aec40b27f // indirect
	github.com/dgraph-io/badger/v2 v2.2007.4 // indirect
	github.com/dgraph-io/ristretto v0.1.1 // indirect
	github.com/dgryski/go-farm v0.0.0-20200201041132-a6ae2369ad13 // indirect
	github.com/dustin/go-humanize v1.0.1 // indirect
	github.com/dvsekhvalnov/jose2go v1.5.0 // indirect
	github.com/fatih/color v1.15.0 // indirect
	github.com/felixge/httpsnoop v1.0.2 // indirect
	github.com/fsnotify/fsnotify v1.6.0 // indirect
	github.com/getsentry/sentry-go v0.21.0 // indirect
	github.com/go-kit/kit v0.12.0 // indirect
	github.com/go-kit/log v0.2.1 // indirect
	github.com/go-logfmt/logfmt v0.6.0 // indirect
	github.com/godbus/dbus v0.0.0-20190726142602-4481cbc300e2 // indirect
	github.com/gogo/googleapis v1.4.1 // indirect
	github.com/gogo/protobuf v1.3.2 // indirect
	github.com/golang/glog v1.1.0 // indirect
	github.com/golang/snappy v0.0.4 // indirect
	github.com/google/btree v1.1.2 // indirect
	github.com/google/orderedcode v0.0.1 // indirect
	github.com/gorilla/websocket v1.5.0 // indirect
	github.com/gsterjov/go-libsecret v0.0.0-20161001094733-a6f4afe4910c // indirect
	github.com/hashicorp/go-hclog v1.5.0 // indirect
	github.com/hashicorp/go-immutable-radix v1.3.1 // indirect
	github.com/hashicorp/go-plugin v1.4.9 // indirect
	github.com/hashicorp/hcl v1.0.0 // indirect
	github.com/hashicorp/yamux v0.1.1 // indirect
	github.com/iancoleman/strcase v0.2.0 // indirect
	github.com/inconshreveable/mousetrap v1.1.0 // indirect
	github.com/jmhodges/levigo v1.0.0 // indirect
	github.com/klauspost/compress v1.16.5 // indirect
	github.com/kr/pretty v0.3.1 // indirect
	github.com/kr/text v0.2.0 // indirect
	github.com/lib/pq v1.10.7 // indirect
	github.com/libp2p/go-buffer-pool v0.1.0 // indirect
	github.com/linxGnu/grocksdb v1.7.16 // indirect
	github.com/mattn/go-colorable v0.1.13 // indirect
	github.com/matttproud/golang_protobuf_extensions v1.0.4 // indirect
	github.com/minio/highwayhash v1.0.2 // indirect
	github.com/mitchellh/go-testing-interface v1.14.1 // indirect
	github.com/mitchellh/mapstructure v1.5.0 // indirect
	github.com/mtibben/percent v0.2.1 // indirect
	github.com/nxadm/tail v1.4.8 // indirect
	github.com/oasisprotocol/curve25519-voi v0.0.0-20230110094441-db37f07504ce // indirect
	github.com/oklog/run v1.1.0 // indirect
	github.com/pelletier/go-toml/v2 v2.0.8 // indirect
	github.com/petermattis/goid v0.0.0-20230518223814-80aa455d8761 // indirect
	github.com/pkg/errors v0.9.1 // indirect
	github.com/pmezard/go-difflib v1.0.0 // indirect
	github.com/prometheus/client_model v0.4.0 // indirect
	github.com/prometheus/procfs v0.10.0 // indirect
	github.com/rcrowley/go-metrics v0.0.0-20201227073835-cf1acfcdf475 // indirect
	github.com/rogpeppe/go-internal v1.10.0 // indirect
	github.com/rs/cors v1.8.3 // indirect
	github.com/sasha-s/go-deadlock v0.3.1 // indirect
	github.com/spf13/afero v1.9.5 // indirect
	github.com/spf13/jwalterweatherman v1.1.0 // indirect
	github.com/subosito/gotenv v1.4.2 // indirect
	github.com/syndtr/goleveldb v1.0.1-0.20220721030215-126854af5e6d // indirect
	github.com/tecbot/gorocksdb v0.0.0-20191217155057-f0fad39f321c // indirect
	github.com/tidwall/btree v1.6.0 // indirect
	github.com/zondax/hid v0.9.1 // indirect
	github.com/zondax/ledger-go v0.14.1 // indirect
	go.etcd.io/bbolt v1.3.6 // indirect
	golang.org/x/net v0.10.0 // indirect
	golang.org/x/sys v0.8.0 // indirect
	golang.org/x/term v0.8.0 // indirect
	golang.org/x/text v0.9.0 // indirect
	gopkg.in/ini.v1 v1.67.0 // indirect
	gopkg.in/yaml.v2 v2.4.0 // indirect
	gopkg.in/yaml.v3 v3.0.1 // indirect
	nhooyr.io/websocket v1.8.6 // indirect
)

// Below are the short-lived replace of the Cosmos SDK
replace (
<<<<<<< HEAD
=======
	// TODO remove after cosmossdk.io/api release
>>>>>>> 89b10094
	cosmossdk.io/api => ./api
	// TODO: remove me after collections 0.2. is released.
	cosmossdk.io/collections => ./collections
	cosmossdk.io/core => ./core
	cosmossdk.io/store => ./store
	// TODO: remove after 0.7.0 release
	cosmossdk.io/x/tx => ./x/tx
)

// Below are the long-lived replace of the Cosmos SDK
replace (
	// use cosmos fork of keyring
	github.com/99designs/keyring => github.com/cosmos/keyring v1.2.0
	// dgrijalva/jwt-go is deprecated and doesn't receive security updates.
	// TODO: remove it: https://github.com/cosmos/cosmos-sdk/issues/13134
	github.com/dgrijalva/jwt-go => github.com/golang-jwt/jwt/v4 v4.4.2
	// Fix upstream GHSA-h395-qcrw-5vmq and GHSA-3vp4-m3rf-835h vulnerabilities.
	// TODO Remove it: https://github.com/cosmos/cosmos-sdk/issues/10409
	github.com/gin-gonic/gin => github.com/gin-gonic/gin v1.9.0
	// Downgraded to avoid bugs in following commits which caused simulations to fail.
	github.com/syndtr/goleveldb => github.com/syndtr/goleveldb v1.0.1-0.20210819022825-2ae1ddf74ef7
)

retract (
	// subject to a bug in the group module and gov module migration
	[v0.46.5, v0.46.6]
	// subject to the dragonberry vulnerability
	// and/or the bank coin metadata migration issue
	[v0.46.0, v0.46.4]
	// subject to the dragonberry vulnerability
	[v0.45.0, v0.45.8]
	// do not use
	v0.43.0
)<|MERGE_RESOLUTION|>--- conflicted
+++ resolved
@@ -159,10 +159,7 @@
 
 // Below are the short-lived replace of the Cosmos SDK
 replace (
-<<<<<<< HEAD
-=======
 	// TODO remove after cosmossdk.io/api release
->>>>>>> 89b10094
 	cosmossdk.io/api => ./api
 	// TODO: remove me after collections 0.2. is released.
 	cosmossdk.io/collections => ./collections
