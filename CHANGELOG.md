--- conflicted
+++ resolved
@@ -1,22 +1,5 @@
 # Changelog
 
-<<<<<<< HEAD
-## PENDING
-
-BREAKING CHANGES
-
-FEATURES
-* [lcd] Can now query governance proposals by ProposalStatus
-* [cosmos-sdk-cli] Added support for cosmos-sdk-cli under cosmos-sdk/cmd
-  This allows SDK users to init a new project repository with a single command.
-
-IMPROVEMENTS
-* [baseapp] Allow any alphanumeric character in route
-
-BUG FIXES
-
-=======
->>>>>>> cbf432d3
 ## 0.22.0
 
 *July 16th, 2018*
