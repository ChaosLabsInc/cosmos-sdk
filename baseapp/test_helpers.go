--- conflicted
+++ resolved
@@ -60,19 +60,9 @@
 	return sdk.NewContext(app.finalizeBlockState.ms, header, false, app.logger)
 }
 
-<<<<<<< HEAD
-func (app *BaseApp) NewContextWithoutHeader(isCheckTx bool) sdk.Context {
-	if isCheckTx {
-		return sdk.NewContext(app.checkState.ms, cmtproto.Header{}, true, app.logger).
-			WithMinGasPrices(app.minGasPrices)
-	}
-
-	return sdk.NewContext(app.finalizeBlockState.ms, cmtproto.Header{}, false, app.logger)
-=======
 // NewContext returns a new sdk.Context with a empty header
 func (app *BaseApp) NewContext(isCheckTx bool) sdk.Context {
 	return app.NewContextLegacy(isCheckTx, cmtproto.Header{})
->>>>>>> 2d1d68d3
 }
 
 func (app *BaseApp) NewUncachedContext(isCheckTx bool, header cmtproto.Header) sdk.Context {
