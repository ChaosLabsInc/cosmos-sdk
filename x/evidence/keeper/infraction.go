package keeper

import (
	"context"
	"fmt"

	"cosmossdk.io/x/evidence/types"

	sdk "github.com/cosmos/cosmos-sdk/types"
	stakingtypes "github.com/cosmos/cosmos-sdk/x/staking/types"
)

// HandleEquivocationEvidence implements an equivocation evidence handler. Assuming the
// evidence is valid, the validator committing the misbehavior will be slashed,
// jailed and tombstoned. Once tombstoned, the validator will not be able to
// recover. Note, the evidence contains the block time and height at the time of
// the equivocation.
//
// The evidence is considered invalid if:
// - the evidence is too old
// - the validator is unbonded or does not exist
// - the signing info does not exist (will panic)
// - is already tombstoned
//
// TODO: Some of the invalid constraints listed above may need to be reconsidered
// in the case of a lunatic attack.

func (k Keeper) handleEquivocationEvidence(ctx context.Context, evidence *types.Equivocation) error {
	sdkCtx := sdk.UnwrapSDKContext(ctx)
	logger := k.Logger(sdkCtx)
	consAddr := evidence.GetConsensusAddress()

	validator := k.stakingKeeper.ValidatorByConsAddr(sdkCtx, consAddr)
	if validator == nil || validator.IsUnbonded() {
		// Defensive: Simulation doesn't take unbonding periods into account, and
		// CometBFT might break this assumption at some point.
		return nil
	}

	if !validator.GetOperator().Empty() {
<<<<<<< HEAD

		// get the consAddr again, this is because validator might've rotated it's key.
		valConsAddr, err := validator.GetConsAddr()
		if err != nil {
			panic(err)
		}
		consAddr = valConsAddr

		if _, err := k.slashingKeeper.GetPubkey(sdkCtx, consAddr.Bytes()); err != nil {
=======
		if _, err := k.slashingKeeper.GetPubkey(ctx, consAddr.Bytes()); err != nil {
>>>>>>> 95178ce0
			// Ignore evidence that cannot be handled.
			//
			// NOTE: We used to panic with:
			// `panic(fmt.Sprintf("Validator consensus-address %v not found", consAddr))`,
			// but this couples the expectations of the app to both CometBFT and
			// the simulator.  Both are expected to provide the full range of
			// allowable but none of the disallowed evidence types.  Instead of
			// getting this coordination right, it is easier to relax the
			// constraints and ignore evidence that cannot be handled.
			logger.Error(fmt.Sprintf("ignore evidence; expected public key for validator %s not found", consAddr))
			return nil
		}
	}

	// calculate the age of the evidence
	infractionHeight := evidence.GetHeight()
	infractionTime := evidence.GetTime()
	ageDuration := sdkCtx.BlockHeader().Time.Sub(infractionTime)
	ageBlocks := sdkCtx.BlockHeader().Height - infractionHeight

	// Reject evidence if the double-sign is too old. Evidence is considered stale
	// if the difference in time and number of blocks is greater than the allowed
	// parameters defined.
	cp := sdkCtx.ConsensusParams()
	if cp.Evidence != nil {
		if ageDuration > cp.Evidence.MaxAgeDuration && ageBlocks > cp.Evidence.MaxAgeNumBlocks {
			logger.Info(
				"ignored equivocation; evidence too old",
				"validator", consAddr,
				"infraction_height", infractionHeight,
				"max_age_num_blocks", cp.Evidence.MaxAgeNumBlocks,
				"infraction_time", infractionTime,
				"max_age_duration", cp.Evidence.MaxAgeDuration,
			)
			return nil
		}
	}

	if ok := k.slashingKeeper.HasValidatorSigningInfo(ctx, consAddr); !ok {
		panic(fmt.Sprintf("expected signing info for validator %s but not found", consAddr))
	}

	// ignore if the validator is already tombstoned
	if k.slashingKeeper.IsTombstoned(ctx, consAddr) {
		logger.Info(
			"ignored equivocation; validator already tombstoned",
			"validator", consAddr,
			"infraction_height", infractionHeight,
			"infraction_time", infractionTime,
		)
		return nil
	}

	logger.Info(
		"confirmed equivocation",
		"validator", consAddr,
		"infraction_height", infractionHeight,
		"infraction_time", infractionTime,
	)

	// We need to retrieve the stake distribution which signed the block, so we
	// subtract ValidatorUpdateDelay from the evidence height.
	// Note, that this *can* result in a negative "distributionHeight", up to
	// -ValidatorUpdateDelay, i.e. at the end of the
	// pre-genesis block (none) = at the beginning of the genesis block.
	// That's fine since this is just used to filter unbonding delegations & redelegations.
	distributionHeight := infractionHeight - sdk.ValidatorUpdateDelay

	// Slash validator. The `power` is the int64 power of the validator as provided
	// to/by CometBFT. This value is validator.Tokens as sent to CometBFT via
	// ABCI, and now received as evidence. The fraction is passed in to separately
	// to slash unbonding and rebonding delegations.
	slashFractionDoubleSign, err := k.slashingKeeper.SlashFractionDoubleSign(ctx)
	if err != nil {
		return err
	}

	err = k.slashingKeeper.SlashWithInfractionReason(
		ctx,
		consAddr,
		slashFractionDoubleSign,
		evidence.GetValidatorPower(), distributionHeight,
		stakingtypes.Infraction_INFRACTION_DOUBLE_SIGN,
	)
	if err != nil {
		return err
	}

	// Jail the validator if not already jailed. This will begin unbonding the
	// validator if not already unbonding (tombstoned).
	if !validator.IsJailed() {
		err = k.slashingKeeper.Jail(ctx, consAddr)
		if err != nil {
			return err
		}
	}

	err = k.slashingKeeper.JailUntil(ctx, consAddr, types.DoubleSignJailEndTime)
	if err != nil {
		return err
	}

	err = k.slashingKeeper.Tombstone(ctx, consAddr)
	if err != nil {
		return err
	}
	return k.Evidences.Set(ctx, evidence.Hash(), evidence)
}<|MERGE_RESOLUTION|>--- conflicted
+++ resolved
@@ -38,7 +38,6 @@
 	}
 
 	if !validator.GetOperator().Empty() {
-<<<<<<< HEAD
 
 		// get the consAddr again, this is because validator might've rotated it's key.
 		valConsAddr, err := validator.GetConsAddr()
@@ -48,9 +47,6 @@
 		consAddr = valConsAddr
 
 		if _, err := k.slashingKeeper.GetPubkey(sdkCtx, consAddr.Bytes()); err != nil {
-=======
-		if _, err := k.slashingKeeper.GetPubkey(ctx, consAddr.Bytes()); err != nil {
->>>>>>> 95178ce0
 			// Ignore evidence that cannot be handled.
 			//
 			// NOTE: We used to panic with:
