--- conflicted
+++ resolved
@@ -218,16 +218,7 @@
 	// the account is without a pubkey, let's attempt to check if in the
 	// tx we were correctly provided a valid pubkey.
 	if acc.GetPubKey() == nil {
-<<<<<<< HEAD
-		err = svd.setPubKey(ctx, ctx.IsSigverifyTx(), acc, txPubKey)
-		if err != nil {
-			return err
-		}
-		// get the account again, as it may have been created
-		acc, err = GetSignerAcc(ctx, svd.ak, signer)
-=======
 		err = svd.setPubKey(ctx.IsSigverifyTx(), ctx.ExecMode() == sdk.ExecModeSimulate, acc, txPubKey)
->>>>>>> 101a6394
 		if err != nil {
 			return err
 		}
