--- conflicted
+++ resolved
@@ -167,9 +167,6 @@
 	cosmossdk.io/x/mint => ../mint
 	cosmossdk.io/x/slashing => ../slashing
 	cosmossdk.io/x/staking => ../staking
-<<<<<<< HEAD
+	cosmossdk.io/x/tx => ../tx
 	github.com/cosmos/cosmos-sdk/tests => ../../tests
-=======
-	cosmossdk.io/x/tx => ../tx
->>>>>>> 13780bd6
 )