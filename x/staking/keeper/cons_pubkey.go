package keeper

import (
	"time"

	"cosmossdk.io/collections"
	"cosmossdk.io/x/staking/types"

	codectypes "github.com/cosmos/cosmos-sdk/codec/types"
	cryptotypes "github.com/cosmos/cosmos-sdk/crypto/types"
	sdk "github.com/cosmos/cosmos-sdk/types"
)

// SetConsPubKeyRotationHistory sets the consensus key rotation of a validator into state
func (k Keeper) SetConsPubKeyRotationHistory(
	ctx sdk.Context, valAddr sdk.ValAddress,
	oldPubKey, newPubKey *codectypes.Any, height uint64, fee sdk.Coin,
) error {
	history := types.ConsPubKeyRotationHistory{
		OperatorAddress: valAddr.String(),
		OldConsPubkey:   oldPubKey,
		NewConsPubkey:   newPubKey,
		Height:          height,
		Fee:             fee,
	}
	err := k.ValidatorConsPubKeyRotationHistory.Set(ctx, collections.Join(valAddr.Bytes(), height), history)
	if err != nil {
		return err
	}

	if err := k.BlockConsPubKeyRotationHistory.Set(ctx, height, history); err != nil {
		return err
	}

	ubdTime, err := k.UnbondingTime(ctx)
	if err != nil {
		return err
	}

	queueTime := ctx.BlockHeader().Time.Add(ubdTime)
	if err := k.ValidatorConsensusKeyRotationRecordIndexKey.Set(ctx, collections.Join(valAddr.Bytes(), queueTime), []byte{}); err != nil {
		return err
	}

	return k.SetConsKeyQueue(ctx, queueTime, valAddr)
}

<<<<<<< HEAD
func (k Keeper) updateToNewPubkey(ctx sdk.Context, val types.Validator, oldPubKey, newPubKey *codectypes.Any, fee sdk.Coin) error {
	consAddr, err := val.GetConsAddr()
	if err != nil {
		return err
	}

	if err := k.ValidatorByConsensusAddress.Remove(ctx, consAddr); err != nil {
		return err
	}
	k.DeleteValidatorByPowerIndex(ctx, val)

	val.ConsensusPubkey = newPubKey
	if err := k.SetValidator(ctx, val); err != nil {
		return err
	}
	if err := k.SetValidatorByConsAddr(ctx, val); err != nil {
		return err
	}

	k.SetValidatorByPowerIndex(ctx, val)

	oldPk := oldPubKey.GetCachedValue().(cryptotypes.PubKey)
	newPk := newPubKey.GetCachedValue().(cryptotypes.PubKey)

	// Sets a map to newly rotated consensus key with old consensus key
	k.RotatedConsKeyMapIndex.Set(ctx, oldPk.Address(), newPk.Address())

	if err := k.Hooks().AfterConsensusPubKeyUpdate(ctx, oldPk, newPk, fee); err != nil {
		return err
	}

	return nil
}

// CheckLimitOfMaxRotationsExceed returns bool, count of iterations made within the unbonding period.
=======
// CheckLimitOfMaxRotationsExceed returns true if the key rotations exceed the limit, currently we are limiting one rotation for unbonding period.
>>>>>>> 8ffaa718
func (k Keeper) CheckLimitOfMaxRotationsExceed(ctx sdk.Context, valAddr sdk.ValAddress) (bool, error) {
	count := 0
	maxRotations := 1 // Define your maximum limit
	rng := collections.NewPrefixUntilPairRange[[]byte, time.Time](valAddr)
	if err := k.ValidatorConsensusKeyRotationRecordIndexKey.Walk(ctx, rng, func(key collections.Pair[[]byte, time.Time], value []byte) (stop bool, err error) {
		count++
		if count >= maxRotations {
			return true, nil
		}
		return false, nil
	}); err != nil {
		return false, err
	}

	return count >= maxRotations, nil
}

// SetConsKeyQueue sets array of rotated validator addresses to a key of current block time + unbonding period
// this is to keep track of rotations made within the unbonding period
func (k Keeper) SetConsKeyQueue(ctx sdk.Context, ts time.Time, valAddr sdk.ValAddress) error {
	queueRec, err := k.ValidatorConsensusKeyRotationRecordQueue.Get(ctx, ts)
	if err != nil {
		return err
	}

	queueRec.Addresses = append(queueRec.Addresses, valAddr.String())
	return k.ValidatorConsensusKeyRotationRecordQueue.Set(ctx, ts, queueRec)
}<|MERGE_RESOLUTION|>--- conflicted
+++ resolved
@@ -45,7 +45,6 @@
 	return k.SetConsKeyQueue(ctx, queueTime, valAddr)
 }
 
-<<<<<<< HEAD
 func (k Keeper) updateToNewPubkey(ctx sdk.Context, val types.Validator, oldPubKey, newPubKey *codectypes.Any, fee sdk.Coin) error {
 	consAddr, err := val.GetConsAddr()
 	if err != nil {
@@ -81,9 +80,7 @@
 }
 
 // CheckLimitOfMaxRotationsExceed returns bool, count of iterations made within the unbonding period.
-=======
 // CheckLimitOfMaxRotationsExceed returns true if the key rotations exceed the limit, currently we are limiting one rotation for unbonding period.
->>>>>>> 8ffaa718
 func (k Keeper) CheckLimitOfMaxRotationsExceed(ctx sdk.Context, valAddr sdk.ValAddress) (bool, error) {
 	count := 0
 	maxRotations := 1 // Define your maximum limit
