--- conflicted
+++ resolved
@@ -154,17 +154,4 @@
 	sigs.k8s.io/yaml v1.3.0 // indirect
 )
 
-<<<<<<< HEAD
-replace (
-	// TODO: remove me when collections v0.2.0 is released
-	cosmossdk.io/collections => ../../collections
-	cosmossdk.io/core => ../../core
-	cosmossdk.io/store => ../../store
-	cosmossdk.io/x/tx => ../tx
-	cosmossdk.io/store => ../../store
-	cosmossdk.io/x/tx => ../tx
-	github.com/cosmos/cosmos-sdk => ../../
-)
-=======
-replace github.com/cosmos/cosmos-sdk => ../../
->>>>>>> 2d1d68d3
+replace github.com/cosmos/cosmos-sdk => ../../