module cosmossdk.io/x/feegrant

go 1.20

require (
	cosmossdk.io/api v0.4.1
	cosmossdk.io/core v0.7.0
	cosmossdk.io/depinject v1.0.0-alpha.3
	cosmossdk.io/errors v1.0.0-beta.7.0.20230524212735-6cabb6aa5741
	cosmossdk.io/log v1.1.0
	cosmossdk.io/math v1.0.1
	cosmossdk.io/store v0.1.0-alpha.1.0.20230524212735-6cabb6aa5741
	github.com/cometbft/cometbft v0.38.0-alpha.2
	github.com/cosmos/cosmos-proto v1.0.0-beta.3
	github.com/cosmos/cosmos-sdk v0.46.0-beta2.0.20230524212735-6cabb6aa5741
	github.com/cosmos/gogoproto v1.4.10
	github.com/golang/mock v1.6.0
	github.com/golang/protobuf v1.5.3
	github.com/grpc-ecosystem/grpc-gateway v1.16.0
	github.com/spf13/cobra v1.7.0
	github.com/stretchr/testify v1.8.3
	google.golang.org/genproto v0.0.0-20230524185152-1884fd1fac28
	google.golang.org/grpc v1.55.0
	google.golang.org/protobuf v1.30.0
	gotest.tools/v3 v3.4.0
)

require (
	cosmossdk.io/collections v0.1.0 // indirect
	cosmossdk.io/x/tx v0.7.0 // indirect
	filippo.io/edwards25519 v1.0.0 // indirect
	github.com/99designs/go-keychain v0.0.0-20191008050251-8e49817e8af4 // indirect
	github.com/99designs/keyring v1.2.1 // indirect
	github.com/DataDog/zstd v1.5.5 // indirect
	github.com/armon/go-metrics v0.4.1 // indirect
	github.com/beorn7/perks v1.0.1 // indirect
	github.com/bgentry/speakeasy v0.1.1-0.20220910012023-760eaf8b6816 // indirect
	github.com/btcsuite/btcd/btcec/v2 v2.3.2 // indirect
	github.com/cenkalti/backoff/v4 v4.1.3 // indirect
	github.com/cespare/xxhash v1.1.0 // indirect
	github.com/cespare/xxhash/v2 v2.2.0 // indirect
	github.com/chzyer/readline v1.5.1 // indirect
	github.com/cockroachdb/errors v1.9.1 // indirect
	github.com/cockroachdb/logtags v0.0.0-20230118201751-21c54148d20b // indirect
	github.com/cockroachdb/pebble v0.0.0-20230525220056-bb4fc9527b3b // indirect
	github.com/cockroachdb/redact v1.1.4 // indirect
	github.com/cometbft/cometbft-db v0.7.0 // indirect
	github.com/cosmos/btcutil v1.0.5 // indirect
	github.com/cosmos/cosmos-db v1.0.0 // indirect
	github.com/cosmos/go-bip39 v1.0.0 // indirect
	github.com/cosmos/gogogateway v1.2.0 // indirect
	github.com/cosmos/iavl v0.21.0 // indirect
	github.com/cosmos/ics23/go v0.10.0 // indirect
	github.com/cosmos/ledger-cosmos-go v0.13.0 // indirect
	github.com/danieljoos/wincred v1.1.2 // indirect
	github.com/davecgh/go-spew v1.1.1 // indirect
	github.com/decred/dcrd/dcrec/secp256k1/v4 v4.2.0 // indirect
	github.com/desertbit/timer v0.0.0-20180107155436-c41aec40b27f // indirect
	github.com/dgraph-io/badger/v2 v2.2007.4 // indirect
	github.com/dgraph-io/ristretto v0.1.1 // indirect
	github.com/dgryski/go-farm v0.0.0-20200201041132-a6ae2369ad13 // indirect
	github.com/dustin/go-humanize v1.0.1 // indirect
	github.com/dvsekhvalnov/jose2go v1.5.0 // indirect
	github.com/fatih/color v1.15.0 // indirect
	github.com/felixge/httpsnoop v1.0.2 // indirect
	github.com/fsnotify/fsnotify v1.6.0 // indirect
	github.com/getsentry/sentry-go v0.21.0 // indirect
	github.com/go-kit/kit v0.12.0 // indirect
	github.com/go-kit/log v0.2.1 // indirect
	github.com/go-logfmt/logfmt v0.6.0 // indirect
	github.com/godbus/dbus v0.0.0-20190726142602-4481cbc300e2 // indirect
	github.com/gogo/googleapis v1.4.1 // indirect
	github.com/gogo/protobuf v1.3.2 // indirect
	github.com/golang/glog v1.1.0 // indirect
	github.com/golang/snappy v0.0.4 // indirect
	github.com/google/btree v1.1.2 // indirect
	github.com/google/go-cmp v0.5.9 // indirect
	github.com/google/orderedcode v0.0.1 // indirect
	github.com/gorilla/handlers v1.5.1 // indirect
	github.com/gorilla/mux v1.8.0 // indirect
	github.com/gorilla/websocket v1.5.0 // indirect
	github.com/grpc-ecosystem/go-grpc-middleware v1.4.0 // indirect
	github.com/gsterjov/go-libsecret v0.0.0-20161001094733-a6f4afe4910c // indirect
	github.com/hashicorp/go-hclog v1.5.0 // indirect
	github.com/hashicorp/go-immutable-radix v1.3.1 // indirect
	github.com/hashicorp/go-plugin v1.4.9 // indirect
	github.com/hashicorp/golang-lru v0.5.5-0.20210104140557-80c98217689d // indirect
	github.com/hashicorp/hcl v1.0.0 // indirect
	github.com/hashicorp/yamux v0.1.1 // indirect
	github.com/hdevalence/ed25519consensus v0.1.0 // indirect
	github.com/huandu/skiplist v1.2.0 // indirect
	github.com/iancoleman/strcase v0.2.0 // indirect
	github.com/improbable-eng/grpc-web v0.15.0 // indirect
	github.com/inconshreveable/mousetrap v1.1.0 // indirect
	github.com/jmhodges/levigo v1.0.0 // indirect
	github.com/klauspost/compress v1.16.5 // indirect
	github.com/kr/pretty v0.3.1 // indirect
	github.com/kr/text v0.2.0 // indirect
	github.com/lib/pq v1.10.7 // indirect
	github.com/libp2p/go-buffer-pool v0.1.0 // indirect
	github.com/linxGnu/grocksdb v1.7.16 // indirect
	github.com/magiconair/properties v1.8.7 // indirect
	github.com/manifoldco/promptui v0.9.0 // indirect
	github.com/mattn/go-colorable v0.1.13 // indirect
	github.com/mattn/go-isatty v0.0.19 // indirect
	github.com/matttproud/golang_protobuf_extensions v1.0.4 // indirect
	github.com/minio/highwayhash v1.0.2 // indirect
	github.com/mitchellh/go-testing-interface v1.14.1 // indirect
	github.com/mitchellh/mapstructure v1.5.0 // indirect
	github.com/mtibben/percent v0.2.1 // indirect
	github.com/oasisprotocol/curve25519-voi v0.0.0-20230110094441-db37f07504ce // indirect
	github.com/oklog/run v1.1.0 // indirect
	github.com/pelletier/go-toml/v2 v2.0.8 // indirect
	github.com/petermattis/goid v0.0.0-20230518223814-80aa455d8761 // indirect
	github.com/pkg/errors v0.9.1 // indirect
	github.com/pmezard/go-difflib v1.0.0 // indirect
	github.com/prometheus/client_golang v1.15.1 // indirect
	github.com/prometheus/client_model v0.4.0 // indirect
	github.com/prometheus/common v0.44.0 // indirect
	github.com/prometheus/procfs v0.10.0 // indirect
	github.com/rcrowley/go-metrics v0.0.0-20201227073835-cf1acfcdf475 // indirect
	github.com/rogpeppe/go-internal v1.10.0 // indirect
	github.com/rs/cors v1.8.3 // indirect
	github.com/rs/zerolog v1.29.1 // indirect
	github.com/sasha-s/go-deadlock v0.3.1 // indirect
	github.com/spf13/afero v1.9.3 // indirect
	github.com/spf13/cast v1.5.1 // indirect
	github.com/spf13/jwalterweatherman v1.1.0 // indirect
	github.com/spf13/pflag v1.0.5 // indirect
	github.com/spf13/viper v1.15.0 // indirect
	github.com/subosito/gotenv v1.4.2 // indirect
	github.com/syndtr/goleveldb v1.0.1-0.20220721030215-126854af5e6d // indirect
	github.com/tecbot/gorocksdb v0.0.0-20191217155057-f0fad39f321c // indirect
	github.com/tendermint/go-amino v0.16.0 // indirect
	github.com/tidwall/btree v1.6.0 // indirect
	github.com/zondax/hid v0.9.1 // indirect
	github.com/zondax/ledger-go v0.14.1 // indirect
	go.etcd.io/bbolt v1.3.6 // indirect
	golang.org/x/crypto v0.9.0 // indirect
	golang.org/x/exp v0.0.0-20230522175609-2e198f4a06a1 // indirect
	golang.org/x/net v0.10.0 // indirect
	golang.org/x/sync v0.2.0 // indirect
	golang.org/x/sys v0.8.0 // indirect
	golang.org/x/term v0.8.0 // indirect
	golang.org/x/text v0.9.0 // indirect
	gopkg.in/ini.v1 v1.67.0 // indirect
	gopkg.in/yaml.v2 v2.4.0 // indirect
	gopkg.in/yaml.v3 v3.0.1 // indirect
	nhooyr.io/websocket v1.8.6 // indirect
	pgregory.net/rapid v0.6.0 // indirect
	sigs.k8s.io/yaml v1.3.0 // indirect
)

replace (
	// TODO: remove me when collections v0.2.0 is released
	cosmossdk.io/collections => ../../collections
	cosmossdk.io/core => ../../core
<<<<<<< HEAD
=======
	cosmossdk.io/store => ../../store
	cosmossdk.io/x/tx => ../tx
>>>>>>> 737dcfd1
	cosmossdk.io/store => ../../store
	cosmossdk.io/x/tx => ../tx
	github.com/cosmos/cosmos-sdk => ../../
)<|MERGE_RESOLUTION|>--- conflicted
+++ resolved
@@ -155,11 +155,8 @@
 	// TODO: remove me when collections v0.2.0 is released
 	cosmossdk.io/collections => ../../collections
 	cosmossdk.io/core => ../../core
-<<<<<<< HEAD
-=======
 	cosmossdk.io/store => ../../store
 	cosmossdk.io/x/tx => ../tx
->>>>>>> 737dcfd1
 	cosmossdk.io/store => ../../store
 	cosmossdk.io/x/tx => ../tx
 	github.com/cosmos/cosmos-sdk => ../../
