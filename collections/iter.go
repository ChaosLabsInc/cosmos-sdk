package collections

import (
	"context"
	"cosmossdk.io/core/store"
	"errors"
	"fmt"
)

// ErrInvalidIterator is returned when an Iterate call resulted in an invalid iterator.
var ErrInvalidIterator = errors.New("collections: invalid iterator")

// Order defines the key order.
type Order uint8

const (
	// OrderAscending instructs the Iterator to provide keys from the smallest to the greatest.
	OrderAscending Order = 0
	// OrderDescending instructs the Iterator to provide keys from the greatest to the smallest.
	OrderDescending Order = 1
)

<<<<<<< HEAD
type rangeBoundKind uint8

const (
	rangeBoundKindNone rangeBoundKind = iota
	rangeBoundKindNextKey
	rangeBoundKindNextPrefixKey
)

type RangeBound[K any] struct {
	kind rangeBoundKind
	key  K
}

func RangeBoundNextKey[K any](key K) *RangeBound[K] {
	return &RangeBound[K]{key: key, kind: rangeBoundKindNextKey}
}

func RangeBoundNextPrefixKey[K any](key K) *RangeBound[K] {
	return &RangeBound[K]{key: key, kind: rangeBoundKindNextPrefixKey}
}

func RangeBoundNone[K any](key K) *RangeBound[K] {
	return &RangeBound[K]{key: key, kind: rangeBoundKindNone}
=======
type rangeKeyKind uint8

const (
	rangeKeyExact rangeKeyKind = iota
	rangeKeyNext
	rangeKeyPrefixEnd
)

// RangeKey wraps a generic range key K, acts as an enum which defines different
// ways to encode the wrapped key to bytes when it's being used in an iteration.
type RangeKey[K any] struct {
	kind rangeKeyKind
	key  K
}

// RangeKeyNext instantiates a RangeKey that when encoded to bytes
// identifies the next key after the provided key K.
// Example: given a string key "ABCD" the next key is bytes("ABCD\0")
// It's useful when defining inclusivity or exclusivity of a key
// in store iteration. Specifically: to make an Iterator start exclude key K
// I would return a RangeKeyNext(key) in the Ranger start.
func RangeKeyNext[K any](key K) *RangeKey[K] {
	return &RangeKey[K]{key: key, kind: rangeKeyNext}
}

// RangeKeyPrefixEnd instantiates a RangeKey that when encoded to bytes
// identifies the key that would end the prefix of the key K.
// Example: if the string key "ABCD" is provided, it would be encoded as bytes("ABCE").
func RangeKeyPrefixEnd[K any](key K) *RangeKey[K] {
	return &RangeKey[K]{key: key, kind: rangeKeyPrefixEnd}
}

// RangeKeyExact instantiates a RangeKey that applies no modifications
// to the key K. So its bytes representation will not be altered.
func RangeKeyExact[K any](key K) *RangeKey[K] {
	return &RangeKey[K]{key: key, kind: rangeKeyExact}
>>>>>>> de17e6e6
}

// Ranger defines a generic interface that provides a range of keys.
type Ranger[K any] interface {
	// RangeValues is defined by Ranger implementers.
<<<<<<< HEAD
	// TODO doc
	RangeValues() (start *RangeBound[K], end *RangeBound[K], order Order, err error)
=======
	// The implementer can optionally return a start and an end.
	// If start is nil and end is not, the iteration will include all the keys
	// in the collection up until the provided end.
	// If start is defined and end is nil, the iteration will include all the keys
	// in the collection starting from the provided start.
	// If both are nil then the iteration will include all the possible keys in the
	// collection.
	// Order defines the order of the iteration, if order is OrderAscending then the
	// iteration will yield keys from the smallest to the biggest, if order
	// is OrderDescending then the iteration will yield keys from the biggest to the smallest.
	// Ordering is defined by the keys bytes representation, which is dependent on the KeyCodec used.
	RangeValues() (start *RangeKey[K], end *RangeKey[K], order Order, err error)
>>>>>>> de17e6e6
}

// Range is a Ranger implementer.
type Range[K any] struct {
<<<<<<< HEAD
	start *RangeBound[K]
	end   *RangeBound[K]
=======
	start *RangeKey[K]
	end   *RangeKey[K]
>>>>>>> de17e6e6
	order Order
}

// Prefix sets a fixed prefix for the key range.
func (r *Range[K]) Prefix(key K) *Range[K] {
<<<<<<< HEAD
	r.start = RangeBoundNone(key)
	r.end = RangeBoundNextPrefixKey(key)
=======
	r.start = RangeKeyExact(key)
	r.end = RangeKeyPrefixEnd(key)
>>>>>>> de17e6e6
	return r
}

// StartInclusive makes the range contain only keys which are bigger or equal to the provided start K.
func (r *Range[K]) StartInclusive(start K) *Range[K] {
<<<<<<< HEAD
	r.start = RangeBoundNone(start)
=======
	r.start = RangeKeyExact(start)
>>>>>>> de17e6e6
	return r
}

// StartExclusive makes the range contain only keys which are bigger to the provided start K.
func (r *Range[K]) StartExclusive(start K) *Range[K] {
<<<<<<< HEAD
	r.start = RangeBoundNextKey(start)
=======
	r.start = RangeKeyNext(start)
>>>>>>> de17e6e6
	return r
}

// EndInclusive makes the range contain only keys which are smaller or equal to the provided end K.
func (r *Range[K]) EndInclusive(end K) *Range[K] {
<<<<<<< HEAD
	r.end = RangeBoundNextKey(end)
=======
	r.end = RangeKeyNext(end)
>>>>>>> de17e6e6
	return r
}

// EndExclusive makes the range contain only keys which are smaller to the provided end K.
func (r *Range[K]) EndExclusive(end K) *Range[K] {
<<<<<<< HEAD
	r.end = RangeBoundNone(end)
=======
	r.end = RangeKeyExact(end)
>>>>>>> de17e6e6
	return r
}

func (r *Range[K]) Descending() *Range[K] {
	r.order = OrderDescending
	return r
}

// test sentinel error
var (
	errRange = errors.New("collections: range error")
	errOrder = errors.New("collections: invalid order")
)

<<<<<<< HEAD
func (r *Range[K]) RangeValues() (start *RangeBound[K], end *RangeBound[K], order Order, err error) {
=======
func (r *Range[K]) RangeValues() (start *RangeKey[K], end *RangeKey[K], order Order, err error) {
>>>>>>> de17e6e6
	return r.start, r.end, r.order, nil
}

// iteratorFromRanger generates an Iterator instance, with the proper prefixing and ranging.
// a nil Ranger can be seen as an ascending iteration over all the possible keys.
func iteratorFromRanger[K, V any](ctx context.Context, m Map[K, V], r Ranger[K]) (iter Iterator[K, V], err error) {
	var (
<<<<<<< HEAD
		start *RangeBound[K]
		end   *RangeBound[K]
=======
		start *RangeKey[K]
		end   *RangeKey[K]
>>>>>>> de17e6e6
		order = OrderAscending
	)

	if r != nil {
		start, end, order, err = r.RangeValues()
		if err != nil {
			return iter, err
		}
	}

	startBytes := m.prefix
	if start != nil {
		startBytes, err = encodeRangeBound(m.prefix, m.kc, start)
		if err != nil {
			return iter, err
		}
	}
	var endBytes []byte
	if end != nil {
		endBytes, err = encodeRangeBound(m.prefix, m.kc, end)
		if err != nil {
			return iter, err
		}
	} else {
		endBytes = nextBytesPrefixKey(m.prefix)
	}

	kv := m.sa(ctx)
	switch order {
	case OrderAscending:
		return newIterator(kv.Iterator(startBytes, endBytes), m)
	case OrderDescending:
		return newIterator(kv.ReverseIterator(startBytes, endBytes), m)
	default:
		return iter, errOrder
	}
}

func newIterator[K, V any](iterator store.Iterator, m Map[K, V]) (Iterator[K, V], error) {
	if iterator.Valid() == false {
		return Iterator[K, V]{}, ErrInvalidIterator
	}
	return Iterator[K, V]{
		kc:           m.kc,
		vc:           m.vc,
		iter:         iterator,
		prefixLength: len(m.prefix),
	}, nil
}

// Iterator defines a generic wrapper around an storetypes.Iterator.
// This iterator provides automatic key and value encoding,
// it assumes all the keys and values contained within the storetypes.Iterator
// range are the same.
type Iterator[K, V any] struct {
	kc KeyCodec[K]
	vc ValueCodec[V]

	iter store.Iterator

	prefixLength int // prefixLength refers to the bytes provided by Prefix.Bytes, not Ranger.RangeValues() prefix.
}

// Value returns the current iterator value bytes decoded.
func (i Iterator[K, V]) Value() (V, error) {
	return i.vc.Decode(i.iter.Value())
}

// Key returns the current storetypes.Iterator decoded key.
func (i Iterator[K, V]) Key() (K, error) {
	bytesKey := i.iter.Key()[i.prefixLength:] // strip prefix namespace

	read, key, err := i.kc.Decode(bytesKey)
	if err != nil {
		var k K
		return k, err
	}
	if read != len(bytesKey) {
		var k K
		return k, fmt.Errorf("%w: key decoder didn't fully consume the key: %T %x %d", ErrEncoding, i.kc, bytesKey, read)
	}
	return key, nil
}

// Values fully consumes the iterator and returns all the decoded values contained within the range.
func (i Iterator[K, V]) Values() ([]V, error) {
	defer i.Close()

	var values []V
	for ; i.iter.Valid(); i.iter.Next() {
		value, err := i.Value()
		if err != nil {
			return nil, err
		}
		values = append(values, value)
	}
	return values, nil
}

// Keys fully consumes the iterator and returns all the decoded keys contained within the range.
func (i Iterator[K, V]) Keys() ([]K, error) {
	defer i.Close()

	var keys []K
	for ; i.iter.Valid(); i.iter.Next() {
		key, err := i.Key()
		if err != nil {
			return nil, err
		}
		keys = append(keys, key)
	}
	return keys, nil
}

// KeyValue returns the current key and value decoded.
func (i Iterator[K, V]) KeyValue() (kv KeyValue[K, V], err error) {
	key, err := i.Key()
	if err != nil {
		return kv, err
	}
	value, err := i.Value()
	if err != nil {
		return kv, err
	}
	kv.Key = key
	kv.Value = value
	return kv, nil
}

// KeyValues fully consumes the iterator and returns the list of key and values within the iterator range.
func (i Iterator[K, V]) KeyValues() ([]KeyValue[K, V], error) {
	defer i.Close()

	var kvs []KeyValue[K, V]
	for ; i.iter.Valid(); i.iter.Next() {
		kv, err := i.KeyValue()
		if err != nil {
			return nil, err
		}
		kvs = append(kvs, kv)
	}

	return kvs, nil
}

func (i Iterator[K, V]) Close() error { return i.iter.Close() }
func (i Iterator[K, V]) Next()        { i.iter.Next() }
func (i Iterator[K, V]) Valid() bool  { return i.iter.Valid() }

// KeyValue represent a Key and Value pair of an iteration.
type KeyValue[K, V any] struct {
	Key   K
	Value V
}

// encodeRangeBound encodes a range bound, modifying the key bytes to adhere to bound semantics.
<<<<<<< HEAD
func encodeRangeBound[T any](prefix []byte, keyCodec KeyCodec[T], bound *RangeBound[T]) ([]byte, error) {
=======
func encodeRangeBound[T any](prefix []byte, keyCodec KeyCodec[T], bound *RangeKey[T]) ([]byte, error) {
>>>>>>> de17e6e6
	key, err := encodeKeyWithPrefix(prefix, keyCodec, bound.key)
	if err != nil {
		return nil, err
	}
	switch bound.kind {
<<<<<<< HEAD
	case rangeBoundKindNone:
		return key, nil
	case rangeBoundKindNextKey:
		return nextBytesKey(key), nil
	case rangeBoundKindNextPrefixKey:
=======
	case rangeKeyExact:
		return key, nil
	case rangeKeyNext:
		return nextBytesKey(key), nil
	case rangeKeyPrefixEnd:
>>>>>>> de17e6e6
		return nextBytesPrefixKey(key), nil
	default:
		panic("undefined bound kind")
	}
}

// nextBytesKey returns the next byte key after this one.
func nextBytesKey(b []byte) []byte {
	return append(b, 0)
}

// nextBytesPrefixKey returns the []byte that would end a
// range query for all []byte with a certain prefix
// Deals with last byte of prefix being FF without overflowing
func nextBytesPrefixKey(prefix []byte) []byte {
	if len(prefix) == 0 {
		return nil
	}

	end := make([]byte, len(prefix))
	copy(end, prefix)

	for {
		if end[len(end)-1] != byte(255) {
			end[len(end)-1]++
			break
		}

		end = end[:len(end)-1]

		if len(end) == 0 {
			end = nil
			break
		}
	}

	return end
}<|MERGE_RESOLUTION|>--- conflicted
+++ resolved
@@ -20,31 +20,6 @@
 	OrderDescending Order = 1
 )
 
-<<<<<<< HEAD
-type rangeBoundKind uint8
-
-const (
-	rangeBoundKindNone rangeBoundKind = iota
-	rangeBoundKindNextKey
-	rangeBoundKindNextPrefixKey
-)
-
-type RangeBound[K any] struct {
-	kind rangeBoundKind
-	key  K
-}
-
-func RangeBoundNextKey[K any](key K) *RangeBound[K] {
-	return &RangeBound[K]{key: key, kind: rangeBoundKindNextKey}
-}
-
-func RangeBoundNextPrefixKey[K any](key K) *RangeBound[K] {
-	return &RangeBound[K]{key: key, kind: rangeBoundKindNextPrefixKey}
-}
-
-func RangeBoundNone[K any](key K) *RangeBound[K] {
-	return &RangeBound[K]{key: key, kind: rangeBoundKindNone}
-=======
 type rangeKeyKind uint8
 
 const (
@@ -81,16 +56,11 @@
 // to the key K. So its bytes representation will not be altered.
 func RangeKeyExact[K any](key K) *RangeKey[K] {
 	return &RangeKey[K]{key: key, kind: rangeKeyExact}
->>>>>>> de17e6e6
 }
 
 // Ranger defines a generic interface that provides a range of keys.
 type Ranger[K any] interface {
 	// RangeValues is defined by Ranger implementers.
-<<<<<<< HEAD
-	// TODO doc
-	RangeValues() (start *RangeBound[K], end *RangeBound[K], order Order, err error)
-=======
 	// The implementer can optionally return a start and an end.
 	// If start is nil and end is not, the iteration will include all the keys
 	// in the collection up until the provided end.
@@ -103,70 +73,43 @@
 	// is OrderDescending then the iteration will yield keys from the biggest to the smallest.
 	// Ordering is defined by the keys bytes representation, which is dependent on the KeyCodec used.
 	RangeValues() (start *RangeKey[K], end *RangeKey[K], order Order, err error)
->>>>>>> de17e6e6
 }
 
 // Range is a Ranger implementer.
 type Range[K any] struct {
-<<<<<<< HEAD
-	start *RangeBound[K]
-	end   *RangeBound[K]
-=======
 	start *RangeKey[K]
 	end   *RangeKey[K]
->>>>>>> de17e6e6
 	order Order
 }
 
 // Prefix sets a fixed prefix for the key range.
 func (r *Range[K]) Prefix(key K) *Range[K] {
-<<<<<<< HEAD
-	r.start = RangeBoundNone(key)
-	r.end = RangeBoundNextPrefixKey(key)
-=======
 	r.start = RangeKeyExact(key)
 	r.end = RangeKeyPrefixEnd(key)
->>>>>>> de17e6e6
 	return r
 }
 
 // StartInclusive makes the range contain only keys which are bigger or equal to the provided start K.
 func (r *Range[K]) StartInclusive(start K) *Range[K] {
-<<<<<<< HEAD
-	r.start = RangeBoundNone(start)
-=======
 	r.start = RangeKeyExact(start)
->>>>>>> de17e6e6
 	return r
 }
 
 // StartExclusive makes the range contain only keys which are bigger to the provided start K.
 func (r *Range[K]) StartExclusive(start K) *Range[K] {
-<<<<<<< HEAD
-	r.start = RangeBoundNextKey(start)
-=======
 	r.start = RangeKeyNext(start)
->>>>>>> de17e6e6
 	return r
 }
 
 // EndInclusive makes the range contain only keys which are smaller or equal to the provided end K.
 func (r *Range[K]) EndInclusive(end K) *Range[K] {
-<<<<<<< HEAD
-	r.end = RangeBoundNextKey(end)
-=======
 	r.end = RangeKeyNext(end)
->>>>>>> de17e6e6
 	return r
 }
 
 // EndExclusive makes the range contain only keys which are smaller to the provided end K.
 func (r *Range[K]) EndExclusive(end K) *Range[K] {
-<<<<<<< HEAD
-	r.end = RangeBoundNone(end)
-=======
 	r.end = RangeKeyExact(end)
->>>>>>> de17e6e6
 	return r
 }
 
@@ -181,11 +124,7 @@
 	errOrder = errors.New("collections: invalid order")
 )
 
-<<<<<<< HEAD
-func (r *Range[K]) RangeValues() (start *RangeBound[K], end *RangeBound[K], order Order, err error) {
-=======
 func (r *Range[K]) RangeValues() (start *RangeKey[K], end *RangeKey[K], order Order, err error) {
->>>>>>> de17e6e6
 	return r.start, r.end, r.order, nil
 }
 
@@ -193,13 +132,8 @@
 // a nil Ranger can be seen as an ascending iteration over all the possible keys.
 func iteratorFromRanger[K, V any](ctx context.Context, m Map[K, V], r Ranger[K]) (iter Iterator[K, V], err error) {
 	var (
-<<<<<<< HEAD
-		start *RangeBound[K]
-		end   *RangeBound[K]
-=======
 		start *RangeKey[K]
 		end   *RangeKey[K]
->>>>>>> de17e6e6
 		order = OrderAscending
 	)
 
@@ -356,29 +290,17 @@
 }
 
 // encodeRangeBound encodes a range bound, modifying the key bytes to adhere to bound semantics.
-<<<<<<< HEAD
-func encodeRangeBound[T any](prefix []byte, keyCodec KeyCodec[T], bound *RangeBound[T]) ([]byte, error) {
-=======
 func encodeRangeBound[T any](prefix []byte, keyCodec KeyCodec[T], bound *RangeKey[T]) ([]byte, error) {
->>>>>>> de17e6e6
 	key, err := encodeKeyWithPrefix(prefix, keyCodec, bound.key)
 	if err != nil {
 		return nil, err
 	}
 	switch bound.kind {
-<<<<<<< HEAD
-	case rangeBoundKindNone:
-		return key, nil
-	case rangeBoundKindNextKey:
-		return nextBytesKey(key), nil
-	case rangeBoundKindNextPrefixKey:
-=======
 	case rangeKeyExact:
 		return key, nil
 	case rangeKeyNext:
 		return nextBytesKey(key), nil
 	case rangeKeyPrefixEnd:
->>>>>>> de17e6e6
 		return nextBytesPrefixKey(key), nil
 	default:
 		panic("undefined bound kind")
